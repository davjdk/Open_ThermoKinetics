from os import path

from PyQt6.QtCore import Qt, pyqtSignal
from PyQt6.QtGui import QStandardItem, QStandardItemModel
from PyQt6.QtWidgets import (
    QCheckBox,
    QDialog,
    QHBoxLayout,
    QLabel,
    QLineEdit,
    QMessageBox,
    QPushButton,
    QScrollArea,
    QTreeView,
    QVBoxLayout,
    QWidget,
)

<<<<<<< HEAD
from src.core.app_settings import OperationType
=======
from src.core.app_settings import OperationType, SideBarNames
>>>>>>> 50fc2ded
from src.core.logger_config import logger
from src.gui.main_tab.load_file_button import LoadButton


class SideBar(QWidget):
    """
    A sidebar widget that provides a tree view for navigating through project data,
    experiments, and settings. It includes actions for adding, deleting, and selecting files
    for experiments, as well as controlling the display of a console.
    """

    file_selected = pyqtSignal(tuple)
    sub_side_bar_needed = pyqtSignal(str)
    chosen_experiment_signal = pyqtSignal(str)
    console_show_signal = pyqtSignal(bool)
    active_file_selected = pyqtSignal(str)
    active_series_selected = pyqtSignal(str)
    to_main_window_signal = pyqtSignal(dict)

    def __init__(self, parent=None):
        super().__init__(parent)
        self.layout = QVBoxLayout()

        self.tree_view = QTreeView()
        self.tree_view.clicked.connect(self.on_item_clicked)
        self.model = QStandardItemModel()
        self.model.setHorizontalHeaderLabels(["app tree"])
        self.tree_view.setModel(self.model)

        # Initialize experiment data section
        self.experiments_data_root = QStandardItem("experiments")
        self.add_data_item = QStandardItem("add file data")
        self.delete_data_item = QStandardItem("delete selected")
        self.experiments_data_root.appendRow(self.add_data_item)
        self.experiments_data_root.appendRow(self.delete_data_item)
        self.model.appendRow(self.experiments_data_root)

        # Initialize series section
        self.series_root = QStandardItem("series")
        self.model.appendRow(self.series_root)
        self.add_new_series_item = QStandardItem("add new series")
        self.import_series_item = QStandardItem("import series")
        self.delete_series_item = QStandardItem("delete series")
        self.series_root.appendRow(self.add_new_series_item)
        self.series_root.appendRow(self.import_series_item)
        self.series_root.appendRow(self.delete_series_item)

        # Initialize calculation section
        self.calculation_root = QStandardItem("calculation")
        self.model.appendRow(self.calculation_root)
        self.calculation_root.appendRow(QStandardItem("model fit"))
        self.calculation_root.appendRow(QStandardItem("model free"))
        self.calculation_root.appendRow(QStandardItem("model based"))

        # Initialize settings section
        self.settings_root = QStandardItem("settings")
        self.console_subroot = QStandardItem("console")
        self.console_show_state = QStandardItem("show")
        self.console_show_state.setCheckable(True)
        self.console_show_state.setCheckState(Qt.CheckState.Checked)
        self.console_hide_state = QStandardItem("hide")
        self.console_hide_state.setCheckable(True)
        self.model.appendRow(self.settings_root)
        self.settings_root.appendRow(self.console_subroot)
        self.console_subroot.appendRow(self.console_show_state)
        self.console_subroot.appendRow(self.console_hide_state)

        self.layout.addWidget(self.tree_view)
        self.setLayout(self.layout)

        # Load button setup
        self.load_button = LoadButton(self)
        self.load_button.file_selected.connect(self.add_experiment_file)

        self.active_file_item = None
        self.active_series_item = None

    def mark_as_active(self, item, is_series=False):
        """
        Marks the provided item as active by making its font bold.
        Differentiates between experiments and series.

        Args:
            item: The item to mark as active.
            is_series (bool): Whether the item is a series.
        """
        if is_series:
            if self.active_file_item:
                self.unmark_active_state(self.active_file_item)
                self.active_file_item = None
            if self.active_series_item:
                self.unmark_active_state(self.active_series_item)
            self.mark_active_state(item)
            self.active_series_item = item
            self.active_series_selected.emit(item.text())
            logger.debug(f"Active series: {item.text()}")
        else:
            if self.active_series_item:
                self.unmark_active_state(self.active_series_item)
                self.active_series_item = None
            if self.active_file_item:
                self.unmark_active_state(self.active_file_item)
            self.mark_active_state(item)
            self.active_file_item = item
            self.active_file_selected.emit(item.text())
            logger.debug(f"Active file: {item.text()}")

    def mark_active_state(self, item):
        """
        Applies bold font style to the given item to indicate it's active.

        Args:
            item: The item to apply bold font to.
        """
        font = item.font()
        font.setBold(True)
        item.setFont(font)

    def unmark_active_state(self, item):
        """
        Removes bold font style from the given item to indicate it's not active anymore.

        Args:
            item: The item to remove bold font from.
        """
        font = item.font()
        font.setBold(False)
        item.setFont(font)

    def on_item_clicked(self, index):  # noqa: C901
        item = self.model.itemFromIndex(index)

        if item == self.add_data_item:
            self.load_button.open_file_dialog()
        elif item == self.delete_data_item:
            self.delete_active_file()
        elif item == self.add_new_series_item:
            self.add_new_series()
        elif item == self.import_series_item:
            self.import_series()
        elif item == self.delete_series_item:
            self.delete_series()
        elif item.parent() == self.experiments_data_root:
            self.sub_side_bar_needed.emit(SideBarNames.EXPERIMENTS.value)
            self.chosen_experiment_signal.emit(item.text())
            self.mark_as_active(item)
        elif item == self.console_show_state:
            if item.checkState() == Qt.CheckState.Checked:
                self.console_show_signal.emit(True)
                self.console_hide_state.setCheckState(Qt.CheckState.Unchecked)
        elif item == self.console_hide_state:
            if item.checkState() == Qt.CheckState.Checked:
                self.console_show_signal.emit(False)
                self.console_show_state.setCheckState(Qt.CheckState.Unchecked)
        elif item.parent() == self.calculation_root:
            self.sub_side_bar_needed.emit(item.text())

        elif item.parent() == self.series_root:
            action_items = {"add new series", "import series", "delete series"}
            if item.text() in action_items:
                pass
            else:
                self.sub_side_bar_needed.emit(SideBarNames.SERIES.value)
                self.mark_as_active(item, is_series=True)
                logger.debug(f"Selected series: {item.text()}")
        else:
            self.sub_side_bar_needed.emit("")

    def add_new_series(self):
        """
        Handles the 'add new series' action:
        - Sends a request to get all data keys.
        """
        logger.debug("Add New Series clicked.")
        request = {"operation": OperationType.ADD_NEW_SERIES}
        self.to_main_window_signal.emit(request)

    def open_add_series_dialog(self, df_copies):
        """
        Opens a dialog to allow the user to select files for the new series along with heating rates.

        Args:
            df_copies (dict): A dictionary of file names to their corresponding dataframes.
        """
        while True:
            dialog = SelectFileDataDialog(df_copies, self)
            result = dialog.exec()

            if result == QDialog.DialogCode.Rejected:
                return None, []

            series_name, selected_files = dialog.get_selected_files()

            if series_name and selected_files:
                return series_name, selected_files

    def import_series(self):
        """
        Handles the 'import series' action.
        This method should be implemented based on specific requirements.
        """
        QMessageBox.information(self, "Import Series", "Import Series functionality is not yet implemented.")
        logger.debug("Import Series clicked. Functionality not implemented.")

    def delete_series(self):
        """
        Deletes the active series if it exists. If no active series is selected, notifies the user.
        """
        if self.active_series_item:
            series_name = self.active_series_item.text()
            reply = QMessageBox.question(
                self,
                "Delete Series",
                f"Are you sure you want to delete the series '{series_name}'?",
                QMessageBox.StandardButton.Yes | QMessageBox.StandardButton.No,
                QMessageBox.StandardButton.No,
            )
            if reply == QMessageBox.StandardButton.Yes:
                self.series_root.removeRow(self.active_series_item.row())
                self.to_main_window_signal.emit({"operation": OperationType.DELETE_SERIES, "series_name": series_name})
                logger.info(f"Series deleted: {series_name}")
                self.active_series_item = None
        else:
            QMessageBox.warning(
                self,
                "Deletion Error",
                "No active series selected to delete.",
            )
            logger.warning("Delete Series clicked, but no active series is selected.")

    def add_experiment_file(self, file_info):
        """
        Adds a new experiment file to the sidebar and makes it the active file.

        Args:
            file_info: A tuple containing the file path and other relevant info.
        """
        new_file_item = QStandardItem(path.basename(file_info[0]))
        self.experiments_data_root.insertRow(self.experiments_data_root.rowCount() - 2, new_file_item)
        self.tree_view.expandAll()
        self.mark_as_active(new_file_item)
        self.sub_side_bar_needed.emit(SideBarNames.EXPERIMENTS.value)
        logger.debug(f"New file added and set as active: {new_file_item.text()}")

    def delete_active_file(self):
        """
        Deletes the currently active file from the tree view.
        If no file is selected, a warning message is shown.
        """
        if not self.active_file_item:
            QMessageBox.warning(self, "Error", "Please select a file to delete.")
            return

        parent = self.active_file_item.parent()
        if parent:
            file_name = self.active_file_item.text()
            parent.removeRow(self.active_file_item.row())
            logger.debug(f"File deleted: {file_name}")
            self.active_file_item = None
        else:
            QMessageBox.critical(self, "Error", "Failed to delete the selected file.")

    def get_experiment_files_names(self) -> list[str]:
        """
        Returns a list of names of all experiment files currently listed in the sidebar.

        Returns:
            A list of strings representing the names of experiment files.
        """
        files_names = []
        for row in range(self.experiments_data_root.rowCount() - 1):
            item = self.experiments_data_root.child(row)
            if item is not None:
                files_names.append(item.text())
        return files_names

    def get_series_names(self) -> list[str]:
        """
        Returns a list of names of all series currently listed in the sidebar.

        Returns:
            A list of strings representing the names of series.
        """
        series_names = []
        for row in range(self.series_root.rowCount()):
            item = self.series_root.child(row)
            if item and item.text() not in {"add new series", "import series", "delete series"}:
                series_names.append(item.text())
        return series_names

    def add_series(self, series_name: str):
        if not series_name:
            logger.warning("An empty series name will not be added.")
            return

        for row in range(self.series_root.rowCount()):
            item = self.series_root.child(row)
            if item.text() == series_name:
                logger.warning(f"Series '{series_name}' already exists.")
                QMessageBox.warning(
                    self,
                    "Duplicate series",
                    f"A series with the name '{series_name}' already exists.",
                )
                return

        new_series_item = QStandardItem(series_name)
        new_series_item.setEditable(False)
        self.series_root.insertRow(0, new_series_item)
        self.tree_view.expandAll()
        logger.info(f"New series added to model-based tree: {series_name}")


class SelectFileDataDialog(QDialog):
    def __init__(self, df_copies, parent=None):
        super().__init__(parent)
        self.setWindowTitle("Select Files for Series")
        self.selected_files = []
        self.checkboxes = []
        self.rate_line_edits = []
        layout = QVBoxLayout()

        label = QLabel("Select files to include in the series:")
        layout.addWidget(label)

        self.series_name_line_edit = QLineEdit()
        self.series_name_line_edit.setPlaceholderText("Enter series name")
        layout.addWidget(self.series_name_line_edit)

        scroll = QScrollArea()
        scroll.setWidgetResizable(True)
        scroll_content = QWidget()
        scroll_layout = QVBoxLayout()

        for file_name in df_copies.keys():
            file_layout = QHBoxLayout()

            checkbox = QCheckBox(file_name)

            rate_line_edit = QLineEdit()
            rate_line_edit.setPlaceholderText("Enter heating rate")

            file_layout.addWidget(checkbox)
            file_layout.addWidget(rate_line_edit)
            scroll_layout.addLayout(file_layout)

            self.checkboxes.append(checkbox)
            self.rate_line_edits.append(rate_line_edit)

        scroll_content.setLayout(scroll_layout)
        scroll.setWidget(scroll_content)
        layout.addWidget(scroll)

        button_box = QHBoxLayout()
        self.ok_button = QPushButton("OK")
        self.cancel_button = QPushButton("Cancel")
        button_box.addWidget(self.ok_button)
        button_box.addWidget(self.cancel_button)
        layout.addLayout(button_box)

        self.setLayout(layout)

        self.ok_button.clicked.connect(self.accept)
        self.cancel_button.clicked.connect(self.reject)

    def get_selected_files(self):
        series_name = self.series_name_line_edit.text().strip()
        if not series_name:
            QMessageBox.warning(self, "Invalid Input", "Please enter a series name.")
            return None, []

        selected_files = []
        for checkbox, rate_line_edit in zip(self.checkboxes, self.rate_line_edits):
            if checkbox.isChecked():
                rate_text = rate_line_edit.text().strip()
                if not rate_text:
                    QMessageBox.warning(self, "Invalid Input", f"Please enter a heating rate for '{checkbox.text()}'")
                    return None, []

                try:
                    heating_rate = float(rate_text)
                except ValueError:
                    QMessageBox.warning(
                        self, "Invalid Input", f"Please enter a valid number heating rate for '{checkbox.text()}'"
                    )
                    return None, []

                selected_files.append((checkbox.text(), heating_rate, 1))  # 1 is mass for future use

        return series_name, selected_files<|MERGE_RESOLUTION|>--- conflicted
+++ resolved
@@ -16,11 +16,7 @@
     QWidget,
 )
 
-<<<<<<< HEAD
-from src.core.app_settings import OperationType
-=======
 from src.core.app_settings import OperationType, SideBarNames
->>>>>>> 50fc2ded
 from src.core.logger_config import logger
 from src.gui.main_tab.load_file_button import LoadButton
 
